--- conflicted
+++ resolved
@@ -18,14 +18,8 @@
     "format:check": "prettier --check \"src/**/*.{ts,tsx,js,jsx}\""
   },
   "dependencies": {
-<<<<<<< HEAD
-    "@google-a2a/types": "github:google-a2a/A2A#path:types",
-    "@modelcontextprotocol/sdk": "^1.5.0",
-=======
     "@google-a2a/types": "workspace:*",
     "@modelcontextprotocol/sdk": "catalog:",
-    "@openrouter/ai-sdk-provider": "catalog:",
->>>>>>> f68cd2a8
     "@openzeppelin/contracts": "^5.3.0",
     "ai": "catalog:",
     "arbitrum-vibekit-core": "workspace:*",
