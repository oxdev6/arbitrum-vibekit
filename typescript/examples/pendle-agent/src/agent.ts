--- conflicted
+++ resolved
@@ -1,20 +1,12 @@
 import { type Address } from 'viem';
 import { type HandlerContext, handleSwapTokens } from './agentToolHandlers.js';
-<<<<<<< HEAD
-import { parseMcpToolResponse as sharedParseMcpToolResponse } from 'arbitrum-vibekit';
-import { type TransactionPlan } from 'ember-schemas';
-=======
 import { parseMcpToolResponsePayload } from 'arbitrum-vibekit';
-import { type TransactionPlan, type GetTokensResponse } from 'ember-mcp-tool-server';
->>>>>>> 3edd816e
 import {
   generateText,
   tool,
   type Tool,
   type CoreMessage,
   type ToolResultPart,
-  type CoreUserMessage,
-  type CoreAssistantMessage,
   type StepResult,
 } from 'ai';
 import { Client } from '@modelcontextprotocol/sdk/client/index.js';
@@ -32,109 +24,12 @@
   type GetYieldMarketsResponse,
 } from 'ember-schemas';
 import { z } from 'zod';
+import { type TransactionPlan } from 'ember-schemas';
 
 const openrouter = createOpenRouter({
   apiKey: process.env.OPENROUTER_API_KEY,
 });
 
-<<<<<<< HEAD
-=======
-export const TokenIdentifierSchema = z.object({
-  chainId: z.string().describe('The chain ID of the token identifier.'),
-  address: z.string().describe('The address of the token identifier.'),
-});
-export type TokenIdentifier = z.infer<typeof TokenIdentifierSchema>;
-
-export const TokenSchema = z.object({
-  tokenUid: TokenIdentifierSchema.describe('For native tokens, this may be empty.').optional(),
-  name: z.string().describe('The human-readable name of the token.'),
-  symbol: z.string().describe('The ticker symbol of the token.'),
-  isNative: z.boolean().describe('Whether this token is native to its chain.'),
-  decimals: z.number().int().describe('The number of decimal places the token uses.'),
-  iconUri: z.string().optional().describe('Optional URI for the token icon.'),
-  usdPrice: z
-    .string()
-    .optional()
-    .describe(
-      'Optional USD price as a string to avoid floating-point precision issues, e.g., "123.456789".'
-    ),
-  isVetted: z.boolean().describe('Whether the token has been vetted.'),
-});
-export type Token = z.infer<typeof TokenSchema>;
-
-export const GetPendleMarketsRequestSchema = z.object({});
-export type GetPendleMarketsRequestArgs = z.infer<typeof GetPendleMarketsRequestSchema>;
-
-export const YieldMarketPoolDailyRewardEstimationSchema = z.object({
-  asset: TokenSchema.optional(),
-  amount: z.string(),
-});
-export type YieldMarketPoolDailyRewardEstimation = z.infer<
-  typeof YieldMarketPoolDailyRewardEstimationSchema
->;
-
-export const YieldMarketVolatileDataSchema = z.object({
-  timestamp: z.string(),
-  marketLiquidityUsd: z.string(),
-  tradingVolumeUsd: z.string(),
-  underlyingInterestApy: z.string(),
-  underlyingRewardApy: z.string(),
-  underlyingApy: z.string(),
-  impliedApy: z.string(),
-  ytFloatingApy: z.string(),
-  swapFeeApy: z.string(),
-  voterApy: z.string(),
-  ptDiscount: z.string(),
-  pendleApy: z.string(),
-  arbApy: z.string(),
-  lpRewardApy: z.string(),
-  aggregatedApy: z.string(),
-  maxBoostedApy: z.string(),
-  estimatedDailyPoolRewards: z.array(YieldMarketPoolDailyRewardEstimationSchema),
-  totalPt: z.string(),
-  totalSy: z.string(),
-  totalLp: z.string(),
-  totalActiveSupply: z.string(),
-  assetPriceUsd: z.string(),
-});
-export type YieldMarketVolatileData = z.infer<typeof YieldMarketVolatileDataSchema>;
-
-export const YieldMarketSchema = z.object({
-  name: z.string().describe('The name of the yield market.'),
-  address: z.string().describe('The address of the yield market.'),
-  expiry: z.string().describe('The expiry timestamp of the yield market.'),
-  pt: z.string().describe('The address of the PT (principal token).'),
-  yt: z.string().describe('The address of the YT (yield token).'),
-  sy: z.string().describe('The address of the SY (standardized yield token).'),
-  underlyingAsset: TokenSchema.describe('The underlying asset of the Pendle market.'),
-  chainId: z.string().describe('The chain ID on which this yield market exists.'),
-  volatileData: YieldMarketVolatileDataSchema.optional(),
-});
-export type YieldMarket = z.infer<typeof YieldMarketSchema>;
-
-export const GetYieldMarketsResponseSchema = z.object({
-  markets: z
-    .array(YieldMarketSchema)
-    .describe('List of yield markets matching the request criteria.'),
-});
-export type GetYieldMarketsResponse = z.infer<typeof GetYieldMarketsResponseSchema>;
-
-export const SwapTokensSchema = z.object({
-  fromTokenName: z.string().describe('The token to swap from.'),
-  toTokenName: z.string().describe('The token to swap to.'),
-  humanReadableAmount: z
-    .string()
-    .describe(
-      'The amount of the token to swap from. It will be in a human readable format, e.g. The amount "1.02 ETH" will be 1.02.'
-    ),
-  chainName: z
-    .string()
-    .optional()
-    .describe('Optional chain name for the swap. Both tokens must be on the same chain.'),
-});
-export type SwapTokensArgs = z.infer<typeof SwapTokensSchema>;
-
->>>>>>> 3edd816e
 type YieldToolSet = {
   listMarkets: Tool<z.ZodObject<{}>, Awaited<Task>>;
   swapTokens: Tool<typeof SwapTokensSchema, Awaited<ReturnType<typeof handleSwapTokens>>>;
@@ -301,14 +196,6 @@
         },
       });
 
-<<<<<<< HEAD
-      const parsedResult = sharedParseMcpToolResponse(result);
-      // If result is a JSON string, parse it
-      const parsedTokensRaw =
-        typeof parsedResult === 'string' ? JSON.parse(parsedResult) : parsedResult;
-=======
-      this.log('GetTokens tool success.');
-
       // Define a schema for token response validation that matches GetTokensResponse structure
       const GetTokensResponseSchema = z.object({
         tokens: z.array(
@@ -324,15 +211,7 @@
         ),
       });
 
-      // Parse with the schema
-      const parsedResponse = parseMcpToolResponsePayload(result, GetTokensResponseSchema);
-      const parsedTokens = parsedResponse.tokens;
->>>>>>> 3edd816e
-
-      // Assuming parsedTokensRaw is an array of objects that should conform to PendleAgentToken
-      // We should ideally validate this with PendleAgentTokenSchema.array().safeParse(parsedTokensRaw)
-      // For now, casting as any for brevity in this refactor step, but validation is recommended.
-      const parsedTokens: PendleAgentToken[] = parsedTokensRaw as any;
+      const parsedTokens = parseMcpToolResponsePayload(result, GetTokensResponseSchema);
 
       if (parsedTokens && Array.isArray(parsedTokens)) {
         this.tokenMap = {};
